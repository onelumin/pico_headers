--- conflicted
+++ resolved
@@ -37,11 +37,7 @@
         REQUIRE(size == 0);
         REQUIRE(values == NULL);
 
-<<<<<<< HEAD
-        qt_free(values);
-=======
-        qt_free(qt, values);
->>>>>>> 528c7785
+        qt_free(qt, values);
     }
 
     return true;
@@ -60,11 +56,7 @@
         REQUIRE(size == 1);
         REQUIRE(values[0] == 0);
 
-<<<<<<< HEAD
-        qt_free(values);
-=======
-        qt_free(qt, values);
->>>>>>> 528c7785
+        qt_free(qt, values);
     }
 
     // Not found
@@ -74,11 +66,7 @@
         REQUIRE(size == 0);
         REQUIRE(values == NULL);
 
-<<<<<<< HEAD
-        qt_free(values);
-=======
-        qt_free(qt, values);
->>>>>>> 528c7785
+        qt_free(qt, values);
     }
 
     return true;
@@ -103,11 +91,7 @@
     REQUIRE(values[1] == 1);
     REQUIRE(values[2] == 2);
 
-<<<<<<< HEAD
-    qt_free(values);
-=======
-    qt_free(qt, values);
->>>>>>> 528c7785
+    qt_free(qt, values);
 
     return true;
 }
@@ -138,11 +122,7 @@
         REQUIRE(values[i] == (qt_value_t)i);
     }
 
-<<<<<<< HEAD
-    qt_free(values);
-=======
-    qt_free(qt, values);
->>>>>>> 528c7785
+    qt_free(qt, values);
 
     return true;
 }
@@ -185,11 +165,7 @@
         REQUIRE(size == 0);
         REQUIRE(values == NULL);
 
-<<<<<<< HEAD
-        qt_free(values);
-=======
-        qt_free(qt, values);
->>>>>>> 528c7785
+        qt_free(qt, values);
     }
 
     return true;
@@ -220,11 +196,7 @@
     REQUIRE(size == 0);
     REQUIRE(values == NULL);
 
-<<<<<<< HEAD
-    qt_free(values);
-=======
-    qt_free(qt, values);
->>>>>>> 528c7785
+    qt_free(qt, values);
 
     return true;
 }
@@ -257,11 +229,7 @@
     REQUIRE(size == 0);
     REQUIRE(values == NULL);
 
-<<<<<<< HEAD
-    qt_free(values);
-=======
-    qt_free(qt, values);
->>>>>>> 528c7785
+    qt_free(qt, values);
 
     return true;
 }
@@ -294,11 +262,7 @@
     REQUIRE(size == 0);
     REQUIRE(values == NULL);
 
-<<<<<<< HEAD
-    qt_free(values);
-=======
-    qt_free(qt, values);
->>>>>>> 528c7785
+    qt_free(qt, values);
 
     return true;
 }
@@ -330,9 +294,6 @@
 
     REQUIRE(size == 32);
 
-<<<<<<< HEAD
-    qt_free(values);
-=======
     qt_free(qt, values);
 
     return true;
@@ -382,7 +343,6 @@
     REQUIRE(rect_in_array(rects, size, qt_make_rect(0, -5, 5, 5)));
 
     qt_free(qt, rects);
->>>>>>> 528c7785
 
     return true;
 }
@@ -403,11 +363,7 @@
 
 void setup(void)
 {
-<<<<<<< HEAD
-    qt = qt_create(qt_make_rect(-10, -10, 20, 20), 6);
-=======
     qt = qt_create(qt_make_rect(-10, -10, 20, 20), 6, NULL);
->>>>>>> 528c7785
 }
 
 void teardown(void)
